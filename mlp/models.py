--- conflicted
+++ resolved
@@ -7,11 +7,8 @@
 functions of the outputs with respect to the model parameters.
 """
 
-<<<<<<< HEAD
-from mlp.layers import LayerWithParameters, StochasticLayer
-=======
+
 from mlp.layers import LayerWithParameters, StochasticLayer, StochasticLayerWithParameters
->>>>>>> 65508a77
 
 
 class SingleLayerModel(object):
@@ -90,11 +87,8 @@
                 params += layer.params
         return params
 
-<<<<<<< HEAD
-    def fprop(self, inputs, stochastic=True):
-=======
+
     def fprop(self, inputs, evaluation=False):
->>>>>>> 65508a77
         """Forward propagates a batch of inputs through the model.
         Args:
             inputs: Batch of inputs to the model.
@@ -107,13 +101,6 @@
         """
         activations = [inputs]
         for i, layer in enumerate(self.layers):
-<<<<<<< HEAD
-            if isinstance(layer, StochasticLayer):
-                activations.append(self.layers[i].fprop(
-                    activations[i], stochastic=stochastic))
-            else:
-                activations.append(self.layers[i].fprop(activations[i]))
-=======
             if evaluation:
                 if issubclass(type(self.layers[i]), StochasticLayer) or issubclass(type(self.layers[i]),
                                                                                    StochasticLayerWithParameters):
@@ -127,7 +114,6 @@
                 else:
                     current_activations = self.layers[i].fprop(activations[i])
             activations.append(current_activations)
->>>>>>> 65508a77
         return activations
 
     def grads_wrt_params(self, activations, grads_wrt_outputs):
@@ -146,15 +132,9 @@
         for i, layer in enumerate(self.layers[::-1]):
             inputs = activations[-i - 2]
             outputs = activations[-i - 1]
-<<<<<<< HEAD
-            if isinstance(layer, LayerWithParameters):
-                # Gradients are appended in reversed order, going backwards
-                # through layers, so grads_wrt_params can be reversed at end to
-                # give gradients in consistent order with self.params
-=======
+
             grads_wrt_inputs = layer.bprop(inputs, outputs, grads_wrt_outputs)
             if isinstance(layer, LayerWithParameters) or isinstance(layer, StochasticLayerWithParameters):
->>>>>>> 65508a77
                 grads_wrt_params += layer.grads_wrt_params(
                     inputs, grads_wrt_outputs)[::-1]
             # If not at first layer back-propagate gradients
