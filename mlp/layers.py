--- conflicted
+++ resolved
@@ -171,10 +171,7 @@
 
     def __init__(self, rng=None):
         """Constructs a new StochasticLayer object.
-<<<<<<< HEAD
-=======
-
->>>>>>> 65508a77
+
         Args:
             rng (RandomState): Seeded random number generator object.
         """
@@ -184,10 +181,7 @@
 
     def fprop(self, inputs, stochastic=True):
         """Forward propagates activations through the layer transformation.
-<<<<<<< HEAD
-=======
-
->>>>>>> 65508a77
+
         Args:
             inputs: Array of layer inputs of shape (batch_size, input_dim).
             stochastic: Flag allowing different deterministic
@@ -196,47 +190,29 @@
                 a deterministic forward-propagation transformation
                 corresponding to the expected output of the stochastic
                 forward-propagation is applied.
-<<<<<<< HEAD
-=======
-
->>>>>>> 65508a77
-        Returns:
-            outputs: Array of layer outputs of shape (batch_size, output_dim).
-        """
-        raise NotImplementedError()
-
-    def bprop(self, inputs, outputs, grads_wrt_outputs):
-        """Back propagates gradients through a layer.
-<<<<<<< HEAD
+        Returns:
+            outputs: Array of layer outputs of shape (batch_size, output_dim).
+        """
+        raise NotImplementedError()
+
+    def bprop(self, inputs, outputs, grads_wrt_outputs):
+        """Back propagates gradients through a layer.
+
         Given gradients with respect to the outputs of the layer calculates the
         gradients with respect to the layer inputs. This should correspond to
         default stochastic forward-propagation.
-=======
-
-        Given gradients with respect to the outputs of the layer calculates the
-        gradients with respect to the layer inputs. This should correspond to
-        default stochastic forward-propagation.
-
->>>>>>> 65508a77
+
         Args:
             inputs: Array of layer inputs of shape (batch_size, input_dim).
             outputs: Array of layer outputs calculated in forward pass of
                 shape (batch_size, output_dim).
             grads_wrt_outputs: Array of gradients with respect to the layer
                 outputs of shape (batch_size, output_dim).
-<<<<<<< HEAD
-=======
-
->>>>>>> 65508a77
-        Returns:
-            Array of gradients with respect to the layer inputs of shape
-            (batch_size, input_dim).
-        """
-        raise NotImplementedError()
-<<<<<<< HEAD
-=======
-
->>>>>>> 65508a77
+        Returns:
+            Array of gradients with respect to the layer inputs of shape
+            (batch_size, input_dim).
+        """
+        raise NotImplementedError()
 
 class AffineLayer(LayerWithParameters):
     """Layer implementing an affine tranformation of its inputs.
@@ -316,10 +292,6 @@
 
     def params_penalty(self):
         """Returns the parameter dependent penalty term for this layer.
-<<<<<<< HEAD
-=======
-
->>>>>>> 65508a77
         If no parameter-dependent penalty terms are set this returns zero.
         """
         params_penalty = 0
@@ -945,8 +917,6 @@
 
     def __repr__(self):
         return 'SoftmaxLayer'
-<<<<<<< HEAD
-=======
 
 
 class RadialBasisFunctionLayer(Layer):
@@ -1126,5 +1096,4 @@
         return grads_wrt_outputs.reshape(inputs.shape)
 
     def __repr__(self):
-        return 'ReshapeLayer(output_shape={0})'.format(self.output_shape)
->>>>>>> 65508a77
+        return 'ReshapeLayer(output_shape={0})'.format(self.output_shape)